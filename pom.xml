--- conflicted
+++ resolved
@@ -106,9 +106,4 @@
             <url>http://repo.jenkins-ci.org/public/</url>
         </pluginRepository>
     </pluginRepositories>
-<<<<<<< HEAD
-</project>  
-=======
-
-</project>
->>>>>>> 3964def1
+</project>